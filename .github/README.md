--- conflicted
+++ resolved
@@ -151,11 +151,9 @@
          * A function that returns a **user unique identifier**, agnostic to authentication method or
          * information. This identifier will be used to generate the JWT for further requests.
          */
-<<<<<<< HEAD
-        userIdentifier: (request: Request) => Awaitable<Nullable<string>>;
-=======
-        userIdentifier: (request: Request) => Awaitable<TUserIdentifier | null>;
->>>>>>> b6db373a
+        userIdentifier: (
+            request: Request
+        ) => Awaitable<Nullable<TUserIdentifier>>;
         /**
          * The JWT signing secret, this value is considered the password of the application,
          * and should not be publicly available.
